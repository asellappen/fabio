--- conflicted
+++ resolved
@@ -39,11 +39,7 @@
 __contact__ = "c.prescher@uni-koeln.de"
 __license__ = "MIT"
 __copyright__ = "Clemens Prescher"
-<<<<<<< HEAD
 __date__ = "26/10/2016"
-=======
-__date__ = "24/10/2016"
->>>>>>> 7f43702d
 
 import logging
 
@@ -56,7 +52,6 @@
 from numpy.polynomial.polynomial import polyval
 
 from .fabioimage import FabioImage
-import traceback
 
 
 class SpeImage(FabioImage):
@@ -68,7 +63,6 @@
                   1: np.int32,
                   2: np.int16,
                   3: np.uint16}
-
 
     DESCRIPTION = "Princeton instrument SPE file format"
 
