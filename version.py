#!/usr/bin/env python
# coding: utf-8
#
#    Project: X-ray image reader
#             https://github.com/silx-kit/fabio
#
#    Copyright (C) 2015 European Synchrotron Radiation Facility, Grenoble, France
#
#    Principal author:       Jérôme Kieffer (Jerome.Kieffer@ESRF.eu)
#
# Permission is hereby granted, free of charge, to any person obtaining a copy
# of this software and associated documentation files (the "Software"), to deal
# in the Software without restriction, including without limitation the rights
# to use, copy, modify, merge, publish, distribute, sublicense, and/or sell
# copies of the Software, and to permit persons to whom the Software is
# furnished to do so, subject to the following conditions:
#
# The above copyright notice and this permission notice shall be included in
# all copies or substantial portions of the Software.
#
# THE SOFTWARE IS PROVIDED "AS IS", WITHOUT WARRANTY OF ANY KIND, EXPRESS OR
# IMPLIED, INCLUDING BUT NOT LIMITED TO THE WARRANTIES OF MERCHANTABILITY,
# FITNESS FOR A PARTICULAR PURPOSE AND NONINFRINGEMENT. IN NO EVENT SHALL THE
# AUTHORS OR COPYRIGHT HOLDERS BE LIABLE FOR ANY CLAIM, DAMAGES OR OTHER
# LIABILITY, WHETHER IN AN ACTION OF CONTRACT, TORT OR OTHERWISE, ARISING FROM,
# OUT OF OR IN CONNECTION WITH THE SOFTWARE OR THE USE OR OTHER DEALINGS IN
# THE SOFTWARE.

"""

Module for version handling:

provides:
* version = "1.2.3" or "1.2.3-beta4"
* version_info = named tuple (1,2,3,"beta",4)
* hexversion: 0x010203B4
* strictversion = "1.2.3b4
* debianversion = "1.2.3~beta4"

This is called hexversion since it only really looks meaningful when viewed as the
result of passing it to the built-in hex() function.
The version_info value may be used for a more human-friendly encoding of the same information.

The hexversion is a 32-bit number with the following layout:
Bits (big endian order)     Meaning
1-8     PY_MAJOR_VERSION (the 2 in 2.1.0a3)
9-16     PY_MINOR_VERSION (the 1 in 2.1.0a3)
17-24     PY_MICRO_VERSION (the 0 in 2.1.0a3)
25-28     PY_RELEASE_LEVEL (0xA for alpha, 0xB for beta, 0xC for release candidate and 0xF for final)
29-32     PY_RELEASE_SERIAL (the 3 in 2.1.0a3, zero for final releases)

Thus 2.1.0a3 is hexversion 0x020100a3.

"""

from __future__ import absolute_import, print_function, division

__author__ = "Jerome Kieffer"
__contact__ = "Jerome.Kieffer@ESRF.eu"
__license__ = "MIT"
__copyright__ = "European Synchrotron Radiation Facility, Grenoble, France"
__date__ = "03/04/2020"
__status__ = "production"
__docformat__ = 'restructuredtext'

RELEASE_LEVEL_VALUE = {"dev": 0,
                       "alpha": 10,
                       "beta": 11,
                       "gamma": 12,
                       "rc": 13,
                       "final": 15}

MAJOR = 0
MINOR = 10
MICRO = 0
<<<<<<< HEAD
RELEV = "beta"  # <16
=======
RELEV = "final"  # <16
>>>>>>> 76750cff
SERIAL = 0  # <16

from collections import namedtuple
_version_info = namedtuple("version_info", ["major", "minor", "micro", "releaselevel", "serial"])

version_info = _version_info(MAJOR, MINOR, MICRO, RELEV, SERIAL)

strictversion = version = debianversion = "%d.%d.%d" % version_info[:3]
if version_info.releaselevel != "final":
    version += "-%s%s" % version_info[-2:]
    debianversion += "~adev%i" % version_info[-1] if RELEV == "dev" else "~%s%i" % version_info[-2:]
    prerel = "a" if RELEASE_LEVEL_VALUE.get(version_info[3], 0) < 10 else "b"
    if prerel not in "ab":
        prerel = "a"
    strictversion += prerel + str(version_info[-1])

_PATTERN = None


def calc_hexversion(major=0, minor=0, micro=0, releaselevel="dev", serial=0, string=None):
    """Calculate the hexadecimal version number from the tuple version_info:

    :param major: integer
    :param minor: integer
    :param micro: integer
    :param relev: integer or string
    :param serial: integer
    :return: integer always increasing with revision numbers
    """
    if string is not None:
        global _PATTERN
        if _PATTERN is None:
            import re
            _PATTERN = re.compile(r"(\d+)\.(\d+)\.(\d+)(\w+)?$")
        result = _PATTERN.match(string)
        if result is None:
            raise ValueError("'%s' is not a valid version" % string)
        result = result.groups()
        major, minor, micro = int(result[0]), int(result[1]), int(result[2])
        releaselevel = result[3]
        if releaselevel is None:
            releaselevel = 0

    try:
        releaselevel = int(releaselevel)
    except ValueError:
        releaselevel = RELEASE_LEVEL_VALUE.get(releaselevel, 0)

    hex_version = int(serial)
    hex_version |= releaselevel * 1 << 4
    hex_version |= int(micro) * 1 << 8
    hex_version |= int(minor) * 1 << 16
    hex_version |= int(major) * 1 << 24
    return hex_version


hexversion = calc_hexversion(*version_info)

if __name__ == "__main__":
    print(version)<|MERGE_RESOLUTION|>--- conflicted
+++ resolved
@@ -53,6 +53,7 @@
 
 """
 
+
 from __future__ import absolute_import, print_function, division
 
 __author__ = "Jerome Kieffer"
@@ -73,12 +74,9 @@
 MAJOR = 0
 MINOR = 10
 MICRO = 0
-<<<<<<< HEAD
 RELEV = "beta"  # <16
-=======
-RELEV = "final"  # <16
->>>>>>> 76750cff
-SERIAL = 0  # <16
+SERIAL = 1  # <16
+
 
 from collections import namedtuple
 _version_info = namedtuple("version_info", ["major", "minor", "micro", "releaselevel", "serial"])
@@ -136,5 +134,6 @@
 
 hexversion = calc_hexversion(*version_info)
 
+
 if __name__ == "__main__":
     print(version)